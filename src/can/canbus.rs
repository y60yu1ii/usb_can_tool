--- conflicted
+++ resolved
@@ -151,45 +151,61 @@
             let receiving_flag = Arc::clone(&receiving_flag);
             let can_lib = Arc::clone(&can_lib);
 
+            unsafe {
+                let start_status = (can_lib.vci_start_can)(dev_type, dev_index, channel);
+                if start_status != 1 {
+                    let _ = log_tx.send(format!(
+                        "⚠️ 無法啟動 CAN 通道 {}, 錯誤碼: {}",
+                        channel, start_status
+                    ));
+                    return;
+                }
+                let _ = log_tx.send(format!("✅ CAN 通道 {} 啟動成功", channel));
+            }
+            receiving_flag.store(true, Ordering::SeqCst);
+
             thread::spawn(move || {
-                unsafe {
-                    let start_status = (can_lib.vci_start_can)(dev_type, dev_index, channel);
-                    if start_status != 1 {
-                        let _ = log_tx.send(format!(
-                            "⚠️ 無法啟動 CAN 通道 {}, 錯誤碼: {}",
-                            channel, start_status
-                        ));
-                        return;
-                    }
-                    let _ = log_tx.send(format!("✅ CAN 通道 {} 啟動成功", channel));
-                }
-
-                let _ = log_tx.send(format!("📡 CAN 通道 {} 開始接收數據", channel));
-
                 while receiving_flag.load(Ordering::SeqCst) {
                     let mut can_obj = VciCanObj::default();
                     let received_frames = unsafe {
                         (can_lib.vci_receive)(dev_type, dev_index, channel, &mut can_obj, 1, 500)
                     };
 
-<<<<<<< HEAD
                     if received_frames > 0 {
                         let data = &can_obj.data[..(can_obj.data_len as usize)];
-                        let msg =
-                            format!("通道 {} | ID=0x{:X}, Data={:?}", channel, can_obj.id, data);
+                        let msg = format!("CH={} ID=0x{:X}, Data={:?}", channel, can_obj.id, data);
                         let _ = data_tx.send(msg);
                     }
 
-                    thread::sleep(Duration::from_millis(10));
-=======
-                if received_frames > 0 {
-                    let data = &can_obj.data[..(can_obj.data_len as usize)];
-                    let msg = format!("CH={} ID=0x{:X}, Data={:?}", can_channel, can_obj.id, data);
-                    let _ = data_tx.send(msg);
->>>>>>> 22f46860
+                    let _ = log_tx.send(format!("📡 CAN 通道 {} 開始接收數據", channel));
+
+                    while receiving_flag.load(Ordering::SeqCst) {
+                        let mut can_obj = VciCanObj::default();
+                        let received_frames = unsafe {
+                            (can_lib.vci_receive)(
+                                dev_type,
+                                dev_index,
+                                channel,
+                                &mut can_obj,
+                                1,
+                                500,
+                            )
+                        };
+
+                        if received_frames > 0 {
+                            let data = &can_obj.data[..(can_obj.data_len as usize)];
+                            let msg = format!(
+                                "通道 {} | ID=0x{:X}, Data={:?}",
+                                channel, can_obj.id, data
+                            );
+                            let _ = data_tx.send(msg);
+                        }
+
+                        thread::sleep(Duration::from_millis(10));
+                    }
+
+                    let _ = log_tx.send(format!("🛑 CAN 通道 {} 停止接收數據", channel));
                 }
-
-                let _ = log_tx.send(format!("🛑 CAN 通道 {} 停止接收數據", channel));
             });
         }
     }
